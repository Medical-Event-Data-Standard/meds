<p align="center">
  <img width="200" height="200" src="https://medical-event-data-standard.github.io/img/logo.svg" alt="MEDS Logo">
</p>

# Medical Event Data Standard

[![PyPI - Version](https://img.shields.io/pypi/v/meds)](https://pypi.org/project/meds/)
![python](https://img.shields.io/badge/-Python_3.10-blue?logo=python&logoColor=white)
[![codecov](https://codecov.io/gh/Medical-Event-Data-Standard/meds/graph/badge.svg?token=89SKXPKVRA)](https://codecov.io/gh/Medical-Event-Data-Standard/meds)
[![tests](https://github.com/Medical-Event-Data-Standard/meds/actions/workflows/tests.yaml/badge.svg)](https://github.com/Medical-Event-Data-Standard/meds/actions/workflows/tests.yml)
[![code-quality](https://github.com/Medical-Event-Data-Standard/meds/actions/workflows/code-quality-main.yaml/badge.svg)](https://github.com/Medical-Event-Data-Standard/meds/actions/workflows/code-quality-main.yaml)
[![license](https://img.shields.io/badge/License-MIT-green.svg?labelColor=gray)](https://github.com/Medical-Event-Data-Standard/meds#license)
[![PRs](https://img.shields.io/badge/PRs-welcome-brightgreen.svg)](https://github.com/Medical-Event-Data-Standard/meds/pulls)
[![contributors](https://img.shields.io/github/contributors/Medical-Event-Data-Standard/meds.svg)](https://github.com/Medical-Event-Data-Standard/meds/graphs/contributors)

![The MEDS data schema](static/data_figure.svg)

The Medical Event Data Standard (MEDS) is a data schema for storing streams of medical events, often
sourced from either Electronic Health Records or claims records. For more information, tutorials, and
compatible tools see the website: https://medical-event-data-standard.github.io/.

## Table of Contents

- [Philosophy](#philosophy)
- [The Schemas](#the-schemas)
    - [The `Data` schema](#the-data-schema)
    - [The `DatasetMetadata` schema](#the-datasetmetadata-schema)
    - [The `CodeMetadata` schema](#the-codemetadata-schema)
    - [The `SubjectSplit` schema](#the-subjectsplit-schema)
    - [The `Label` schema](#the-label-schema)
- [Organization on Disk](#organization-on-disk)
    - [Organization of task labels](#organization-of-task-labels)
- [Validation](#validation)
- [Example: MIMIC-IV demo dataset](#example-mimic-iv-demo-dataset)

## Philosophy

At the heart of MEDS is a simple yet powerful idea: nearly all EHR data can be modeled as a minimal tuple. We
believe that the essence of a clinical event or measurement can be effectively described using three core
components:

1. _subject_: The primary entity for which care observations are recorded. Typically, this is an individual
    with a complete sequence of observations. In some datasets (e.g., eICU), a subject may refer to a single
    hospital admission rather than the entire individual record.

2. _time_: The time that a measurement was observed.

3. _code_: The descriptor of what measurement is being observed.

This minimalist representation captures the essence of EHR data while providing a consistent foundation for
further analysis and enrichment.

> [!NOTE]
> In this documentation, we will primarily use the term "measurement" to refer to a single observation about a
> subject at a given time (i.e., a row of MEDS data). We may use the term "event" to refer to this as well, or
> to refer to all measurements that occur at a unique point in time, depending on context.

## The Schemas

Building on this philosophy, MEDS defines five primary schema components:

| **Component**     | **Description**                                                                                                                       | **Implementation** |
| ----------------- | ------------------------------------------------------------------------------------------------------------------------------------- | ------------------ |
| `Data`            | Describes the core medical data, organized as sequences of subject observations.                                                      | PyArrow            |
| `DatasetMetadata` | Captures metadata about the source dataset, including its name, version, and details of its conversion to MEDS (e.g., ETL details).   | JSON               |
| `CodeMetadata`    | Provides metadata for the codes used to describe the types of measurements observed in the dataset.                                   | PyArrow            |
| `SubjectSplit`    | Stores information on how subjects are partitioned into subpopulations (e.g., training, tuning, held-out) for machine learning tasks. | PyArrow            |
| `Label`           | Defines the structure for labels that may be predicted about a subject at specific times in the subject record.                       | PyArrow            |

Below, each schema is introduced in detail. Usage examples and a practical demonstration with the [MIMIC-IV demo](https://physionet.org/content/mimic-iv-demo/2.2/) dataset are provided in a later section.

> [!IMPORTANT]
> Each component is implemented as a Schema class via the
> [`flexible_schema`](https://flexible-schema.readthedocs.io/en/latest/) package. This allows us to capture
> the fact that our schemas often are _open_ (they allow extra columns) and have optional columns (columns
> whose presence or absence does not affect the validity of a dataset). This package also provides convenient
> accessors to column names and dtypes as well as table / schema validation or alignment functionality. Under
> the hood, all schemas are still simple standard PyArrow schemas or JSON schemas, as indicated.

### The `Data` schema

The `Data` schema describes a structure for the underlying medical data. It contains the following columns:

| **Column Name** | **Conceptual Description**                                                                                                          | **Type**             | **Required** | **Nullable**                                           |
| --------------- | ----------------------------------------------------------------------------------------------------------------------------------- | -------------------- | ------------ | ------------------------------------------------------ |
| `subject_id`    | The ID of the subject this measurement is about.                                                                                    | `pa.int64()`         | Yes          | No                                                     |
| `time`          | The time of the measurement.                                                                                                        | `pa.timestamp('us')` | Yes          | Yes, for static measurements                           |
| `code`          | The primary categorical descriptor of what is being measured. E.g., the laboratory test being measured or diagnosis being recorded. | `pa.string()`        | Yes          | No                                                     |
| `numeric_value` | Any numeric value associated with this measurement (e.g., the laboratory test result).                                              | `pa.float32()`       | No           | Yes, for measurements that do no have a numeric value. |

In addition, the `Data` schema is _open_, meaning it can contain any number of custom columns to further
enrich observations. Examples of such columns include further ID columns such as `hadm_id` or `icustay_id` to
uniquely identify events, additional value types such as `text_value`, and more.

<<<<<<< HEAD
1. `subject_id`: The ID of the subject this event is about.
2. `time`: The time of the event. This field is nullable for static events.
3. `code`: The code of the event.
4. `numeric_value`: The numeric value of the event. This field is nullable for non-numeric events.
5. `text_value`: The text value of the event. This field is nullable for non-text events and is overall
    optional.
=======
#### Examples
>>>>>>> a4d1bfe8

Once you import the schema, you can see the underlying `PyArrow` schema, though this doesn't reflect the
optional or nullability requirements:

```python
>>> from meds import Data
>>> Data.schema()
subject_id: int64
time: timestamp[us]
code: string
numeric_value: float

```

You can also access the column names and dtypes programmatically via constants for use in your code:

```python
>>> Data.subject_id_name
'subject_id'
>>> Data.subject_id_dtype
DataType(int64)

```

In addition, you can validate or align tables to the schema to ensure your data is fully compliant (at the
level of a single data shard). Validation will raise an error if the table does not conform to the schema, or
return nothing:

```python
>>> import pyarrow as pa
>>> from datetime import datetime
>>> query_tbl = pa.Table.from_pydict({
...     "time": [
...         datetime(2021, 3, 1),
...         datetime(2021, 4, 1),
...         datetime(2021, 5, 1),
...     ],
...     "subject_id": [1, 2, 3],
...     "code": ["A", "B", "C"],
...     "extra_column_no_error": [1, 2, None],
... })
>>> Data.validate(query_tbl) # No issues, even though numeric_value is missing and there is an extra column
>>> query_tbl = pa.Table.from_pydict({
...     "time": [
...         datetime(2021, 3, 1),
...         datetime(2021, 4, 1),
...         datetime(2021, 5, 1),
...     ],
...     "subject_id": [1.0, 2.0, 3.0],
...     "code": ["A", "B", "C"],
... })
>>> Data.validate(query_tbl)
Traceback (most recent call last):
    ...
flexible_schema.exceptions.SchemaValidationError:
    Columns with incorrect types: subject_id (want int64, got double)

```

Validation also checks for nullability violations:

```python
>>> query_tbl = pa.Table.from_pydict({
...     "time": [None, None, None],
...     "subject_id": [None, 2, 3],
...     "code": ["A", "B", "C"],
...     "numeric_value": [1.0, 2.0, 3.0],
... }, schema=Data.schema())
>>> Data.validate(query_tbl)
Traceback (most recent call last):
    ...
flexible_schema.exceptions.TableValidationError:
    Columns that should have no nulls but do: subject_id.
    Columns that should have some non-nulls but don't: time

```

Alignment performs some modest type coercion and column re-ordering to return a version of the table that does
conform to the schema, where possible (or it throws an error):

```python
>>> query_tbl = pa.Table.from_pydict({
...     "time": [
...         datetime(2021, 3, 1),
...         datetime(2021, 4, 1),
...         datetime(2021, 5, 1),
...     ],
...     "subject_id": [1.0, 2.0, 3.0],
...     "code": ["A", "B", "C"],
... })
>>> Data.align(query_tbl)
pyarrow.Table
subject_id: int64
time: timestamp[us]
code: string
----
subject_id: [[1,2,3]]
time: [[2021-03-01 00:00:00.000000,2021-04-01 00:00:00.000000,2021-05-01 00:00:00.000000]]
code: [["A","B","C"]]

```

> [!NOTE]
> See the [`flexible_schema`](https://flexible-schema.readthedocs.io/en/latest/) documentation for more
> details on how the schema objects function.

#### Canonical Codes

The `code` column in the `Data` schema is a string that describes the type of measurement being observed. In
general, there are _no restrictions_ on the vocabularies used in this column. However, MEDS does define two
codes for general use that are likely to be applicable to nearly all MEDS datasets:

| **Code**     | **Import**        | **Description**      | **Absolute or Prefix?**                                         |
| ------------ | ----------------- | -------------------- | --------------------------------------------------------------- |
| `MEDS_BIRTH` | `meds.birth_code` | The subject is born. | May be used either alone or as a prefix (e.g., `MEDS_BIRTH//*`) |
| `MEDS_DEATH` | `meds.death_code` | The subject dies.    | May be used either alone or as a prefix (e.g., `MEDS_DEATH//*`) |

```python
>>> from meds import birth_code, death_code
>>> print(f"{birth_code}, {death_code}")
MEDS_BIRTH, MEDS_DEATH

```

### The `DatasetMetadata` schema

The `DatasetMetadata` JSON schema structures essential information about the source dataset and its conversion
to MEDS. It includes details such as the dataset’s name, version, and licensing, as well as specifics about
the ETL process used for transformation. All fields in this schema are optional.

Fields:

1. `dataset_name`: The name of the dataset.
2. `dataset_version`: The version of the dataset.
3. `etl_name`: The name of the ETL process that generated the MEDS dataset.
4. `etl_version`: The version of the ETL process.
5. `meds_version`: The version of the MEDS format used.
6. `created_at`: The creation date and time (in ISO 8601 format).
7. `license`: The license under which the dataset is released.
8. `location_uri`: The URI where the dataset is hosted.
9. `description_uri`: The URI containing a detailed description of the dataset.
10. `extension_columns`: A list of additional columns present in the dataset beyond the core MEDS schema.

#### Examples

Like before, you can see the underlying JSON schema, access field names and types, and validate prospective
JSON blobs. You can't align JSON blobs, as that functionality only exists for `PyArrow` tables.

```python
>>> from meds import DatasetMetadata
>>> DatasetMetadata.schema()
{'type': 'object',
 'properties': {'dataset_name': {'type': 'string'},
                'dataset_version': {'type': 'string'},
                'etl_name': {'type': 'string'},
                'etl_version': {'type': 'string'},
                'meds_version': {'type': 'string'},
                'created_at': {'type': 'string', 'format': 'date-time'},
                'license': {'type': 'string'},
                'location_uri': {'type': 'string'},
                'description_uri': {'type': 'string'},
                'extension_columns': {'type': 'array', 'items': {'type': 'string'}}},
 'required': [],
 'additionalProperties': True}
>>> DatasetMetadata.dataset_name_name
'dataset_name'
>>> DatasetMetadata.dataset_name_dtype
{'type': 'string'}
>>> DatasetMetadata.validate({"dataset_name": "MIMIC-IV"}) # No issue
>>> DatasetMetadata.validate({"dataset_name": "MIMIC-IV", "dataset_version": 3.1}) # Error
Traceback (most recent call last):
    ...
flexible_schema.exceptions.TableValidationError: Table validation failed

```

This schema is intended to capture the context and provenance of the dataset. A MEDS-compliant dataset should
include this metadata to provide users with a clear understanding of the data's origin and how it was
transformed into the MEDS format. Note that since this schema is about a single entity, it is the only one
defined as a JSON schema.

### The `CodeMetadata` schema

The `CodeMetadata` schema provides additional details on how to describe the types of measurements (=codes)
observed in the MEDS dataset. It is designed to include metadata such as human-readable descriptions and
ontological relationships for each code. As with the `Data` schema, the `CodeMetadata` schema can contain any
number of custom columns to further describe the codes contained in the dataset.

> [!NOTE]
> It is not guaranteed that all unique codes present in the dataset will be represented here—see [issue #57](https://github.com/Medical-Event-Data-Standard/meds/issues/57) for further discussion.
> It is also not guaranteed that the rows in this table will all be unique w.r.t. the `code` column.

| **Column Name** | **Conceptual Description**                                                                                                                                                               | **Type**                | **Required** | **Nullable** |
| --------------- | ---------------------------------------------------------------------------------------------------------------------------------------------------------------------------------------- | ----------------------- | ------------ | ------------ |
| `code`          | The primary categorical descriptor of a possible measurement in the corresponding dataset. Links to the `Data` schema on the `code` column.                                              | `pa.string()`           | Yes          | No           |
| `description`   | A human-readable description of what this code means.                                                                                                                                    | `pa.string()`           | No           | Yes          |
| `parent_codes`  | A list of string identifiers for higher-level or parent codes in an ontological hierarchy. These may link to other codes in this MEDS dataset or external vocabularies (e.g., OMOP CDM). | `pa.list_(pa.string())` | No           | Yes          |

#### Usage

```python
>>> from meds import CodeMetadata
>>> CodeMetadata.schema()
code: string
description: string
parent_codes: list<item: string>
  child 0, item: string

```

Validation and alignment work much as they do for the `Data` schema.

### The `SubjectSplit` schema

The `SubjectSplit` schema defines how subjects were partitioned into groups for machine learning tasks. This
schema is _closed_ (it does not permit additional columns) and consists of just two mandatory, non-nullable
fields:

1. `subject_id`: The ID of the subject. This serves as the join key with the core MEDS data.
2. `split`: The name of the assigned split.

#### Examples:

```python
>>> from meds import SubjectSplit
>>> SubjectSplit.schema()
subject_id: int64
split: string

```

#### Sentinel Split Names:

In line with common practice, MEDS also defines three sentinel split names for convenience and shared processing:

1. `train`: For model training.
2. `tuning`: For hyperparameter tuning (often referred to alternatively as the "validation" or "dev" set).
    In many cases, a tuning split may not be necessary and can be merged with the training set.
3. `held_out`: For final model evaluation (also commonly called the "test" set). When performing benchmarking,
    this split should **not** be used for any purpose except final model validation.

These sentinel names are available as exported variables:

```python
>>> from meds import train_split, tuning_split, held_out_split
>>> print(f"{train_split}, {tuning_split}, {held_out_split}")
train, tuning, held_out

```

### The `Label` schema

The `Label` schema dictates how prediction task labels are stored. It is designed primarily for use with tasks
that satisfy the following:

1. A given subject may have one or more labels predicted as-of one or more times within their record (in
    contrast to, for example, a prediction that is made on every event in the record).
2. The label for a given task is either
    - boolean (e.g., "will the subject die?").
    - numeric (e.g., "what is the subject's blood pressure?").
    - ordinal (e.g., "what is the subject's SOFA score?").
    - categorical (e.g., "what is the subject's diagnosis?").

Further, we will use the term `sample` to reflect a single triple of Subject ID, as-of prediction time, and
label -- i.e., a row in the label dataframe. This will differentiate from a "subject" (who may have a variable
number of labels observed).

The `Label` schema is _closed_ and contains the following columns. First, it has two mandatory, non-nullable
columns:

1. `subject_id`: The ID of the subject. This serves as the join key with the core MEDS data.
2. `prediction_time`: Data up to and including this time can be used to predict the given label for this subject-sample.

> [!IMPORTANT]
> Note that:
>
> - The prediction time is neither the _time of the predicted event/label_ nor precisely the time _at which
>   the prediction would be made in deployment_, but rather signifies the _inclusive endpoint_ of the data
>   that can be used to predict the label for the given sample.
> - The prediction time _may not correspond to an observed event time for the subject in the data._ This
>   means you will need to generally use "as-of" joins to capture the relevant windows of time that are
>   permissible (e.g., a join that matches to the last row with a timestamp less than or equal to the
>   prediction time).

In addition to the `subject_id` and `prediction_time`, the `Label` schema contains four additional, optional,
_not nullable_ columns that capture the different kinds of labels that can be observed.
Note that these columns are optional (they may or may not be present) but _not_ nullable (if they are present,
they should have uniformly observed values). Only one of these columns should generally be populated:

1. `boolean_value`: The label for a boolean task.
2. `integer_value`: The label for tasks taking on integral values (e.g., ordinal tasks or integral numeric
    tasks).
3. `float_value`: The label for tasks taking on float values (e.g., continuous numeric tasks)
4. `categorical_value`: The label for tasks taking on categorical values.

#### Examples:

```python
>>> from meds import Label
>>> Label.schema()
subject_id: int64
prediction_time: timestamp[us]
boolean_value: bool
integer_value: int64
float_value: float
categorical_value: string
>>> Label.validate(pa.Table.from_pydict({
...     "subject_id": [1, 2, 3],
...     "prediction_time": [datetime(2021, 3, 1), datetime(2021, 4, 1), datetime(2021, 5, 1)],
...     "boolean_value": [True, False, False],
... })) # No issue
>>> Label.validate(pa.Table.from_pydict({
...     "subject_id": [1, 2, 3],
...     "prediction_time": [datetime(2021, 3, 1), datetime(2021, 4, 1), datetime(2021, 5, 1)],
...     "categorical_value": ["high", None, "low"],
... }))
Traceback (most recent call last):
    ...
flexible_schema.exceptions.TableValidationError:
    Columns that should have no nulls but do: categorical_value

```

## Organization on Disk

A MEDS dataset is organized under a root directory (`$MEDS_ROOT`) into several subfolders corresponding to the
different schema components. Below is an overview of the directory structure:

- **`$MEDS_ROOT/data/*`**

    - Contains the event data files following the `Data` schema.
    - Data is stored as a series of (possibly nested) sharded DataFrames in `parquet` format.
    - The file glob `glob("$MEDS_ROOT/data/**/*.parquet")` will match all these sharded files.
    - Each file holds all events for one or more subjects, each of which is sorted by time.

- **`$MEDS_ROOT/metadata/dataset.json`**

    - Contains metadata about the dataset and its production process, conforming to the `DatasetMetadata` schema.

- **`$MEDS_ROOT/metadata/codes.parquet`**

    - Holds per-code metadata as defined by the `CodeMetadata` schema.
    - This file lists metadata for every code observed in the full dataset and is not sharded.
    - (Some pre-processing may produce sharded code metadata files, but these reside in subdirectories under `$MEDS_ROOT/metadata/` and are not used for overall metadata operations.)

- **`$MEDS_ROOT/metadata/subject_splits.parquet`**

    - Contains information from the `SubjectSplit` schema, indicating how subjects are divided (e.g., training, tuning, held-out).

For ease of use, variables with the expected file paths are predefined:

```python
>>> from meds import (
...    data_subdirectory,
...    dataset_metadata_filepath,
...    code_metadata_filepath,
...    subject_splits_filepath,
... )
>>> print(data_subdirectory, dataset_metadata_filepath, code_metadata_filepath, subject_splits_filepath)
data metadata/dataset.json metadata/codes.parquet metadata/subject_splits.parquet

```

> [!IMPORTANT]
> MEDS data must satisfy two key properties:
>
> 1. **Subject Contiguity:** Data for a single subject must not be split across multiple parquet files.
> 2. **Sorted Order:** Data for a single subject must be contiguous within its file and sorted by time.

### Organization of task labels

Task label DataFrames are stored separately. Their location depends on two parameters:

- **`$TASK_ROOT`**: The root directory for task label data (can be a subdirectory of `$MEDS_ROOT`, e.g., `$MEDS_ROOT/tasks`).
- **`$TASK_NAME`**: A parameter to separate different tasks (this value may include `/` characters, creating nested directories).

The file glob `glob($TASK_ROOT/$TASK_NAME/**/*.parquet)` is used to capture all task label files. Note that:

- The sharding of task label files may differ from that of the raw data files.
- In some cases, a shard may not contain any task labels if no subject qualifies for the task; such files might be empty or missing.

## Example: MIMIC-IV demo dataset

Let's look at the publicly available [MIMIC-IV demo](https://physionet.org/content/mimic-iv-demo/2.2/) dataset
for a concrete example of what a MEDS-compliant dataset may look like. We use [MIMIC_IV_MEDS](https://github.com/Medical-Event-Data-Standard/MIMIC_IV_MEDS) ETL pipeline to automatically download the MIMIC-IV demo dataset and convert it into MEDS format. After running the pipeline, we get a directory structure that looks like this:

```console
MEDS_cohort
├── ...
├── data
│   ├── held_out
│   │   └── 0.parquet
│   ├── train
│   │   └── 0.parquet
│   └── tuning
│       └── 0.parquet
├── ...
├── metadata
│   ├── codes.parquet
│   ├── dataset.json
│   └── subject_splits.parquet
└── ...
```

We can immediately see that the data is organized as described in the [Organization on Disk](#organization-on-disk) section, with the `data` directory containing the raw underlying event data and the `metadata` directory containing the metadata. The `data` directory contains three subdirectories, `train`, `tuning`, and `held_out`, corresponding to our default split names and each containing a data file in parquet format (since the MIMIC-IV demo dataset is small, we only have one data file per split but in general we would expect multiple shards).

Let's take a look at the contents of one of the data files in the `train` split, which looks something like this (note that we are using the polars package for better readability):

```python
from pyarrow import parquet as pq
import polars as pl

data_tbl = pq.read_table("data/train/0.parquet")
pl.from_arrow(data_tbl)
```

```console
shape: (803_992, 25)
┌────────────┬─────────────────────┬──────────────────────┬───────────────┬────────────┬───┐
│ subject_id ┆ time                ┆ code                 ┆ numeric_value ┆ text_value ┆ … │
│ ---        ┆ ---                 ┆ ---                  ┆ ---           ┆ ---        ┆   │
│ i64        ┆ datetime[μs]        ┆ str                  ┆ f32           ┆ str        ┆   │
╞════════════╪═════════════════════╪══════════════════════╪═══════════════╪════════════╪═══╡
│ 12345678   ┆ null                ┆ GENDER//M            ┆ null          ┆ null       ┆ … │
│ 12345678   ┆ 2138-01-01 00:00:00 ┆ MEDS_BIRTH           ┆ null          ┆ null       ┆ … │
│ 12345678   ┆ 2178-02-12 08:11:00 ┆ LAB//51079//UNK      ┆ null          ┆ POS        ┆ … │
│ 12345678   ┆ 2178-02-12 11:38:00 ┆ LAB//51237//UNK      ┆ 1.4           ┆ null       ┆ … │
│ …          ┆ …                   ┆ …                    ┆ …             ┆ …          ┆ … │
└────────────┴─────────────────────┴──────────────────────┴───────────────┴────────────┴───┘
```

For each entry, we have the `subject_id` of the person this observation is about, the `time` that the event was recorded, the `code` that describes what this information is about, and some optional fields (in this case `numeric_value`s and `text_value`s associated with the event).

```python
from meds import Data

Data.validate(data_tbl)
```

```console
pyarrow.Table
subject_id: int64
time: timestamp[us]
code: string
numeric_value: float
text_value: large_string
...
----
subject_id: [[12345678,12345678,12345678,12345678,...]]
time: [[null,2138-01-01 00:00:00,2178-02-12 08:11:00,2178-02-12 11:38:00,...]]
code: [["GENDER//F","MEDS_BIRTH","LAB//51079//UNK","LAB//51237//UNK",...]]
numeric_value: [[null,null,null,1.4,...]]
text_value: [[null,null,"POS",null,...]]
...
```

The dataset metadata associated with this dataset is stored in the `metadata/dataset.json` file and looks like this:

```console
{
    "dataset_name": "MIMIC-IV",
    "dataset_version": "3.1:0.0.4",
    "etl_name": "MEDS_transforms",
    "etl_version": "0.2.2",
    "meds_version": "0.3.3",
    "created_at": "2025-03-28T13:47:38.809053"
}
```

The code metadata is stored in the `metadata/codes.parquet` file and looks like this:

```python
code_tbl = pq.read_table("metadata/codes.parquet")
pl.from_arrow(code_tbl)
```

```console
┌────────────────────────────┬──────────────────────────┬─────────────────────┬───────────┬─────┐
│ code                       ┆ description              ┆ parent_codes        ┆ itemid    ┆ ... │
│ ---                        ┆ ---                      ┆ ---                 ┆ ---       ┆ ... │
│ str                        ┆ str                      ┆ list[str]           ┆ list[str] ┆ ... │
╞════════════════════════════╪══════════════════════════╪═════════════════════╪═══════════╪═════╡
│ DIAGNOSIS//ICD//9//43820   ┆ Late effects of cerebro… ┆ ["ICD9CM/438.20"]   ┆ [null]    ┆ ... │
│ DIAGNOSIS//ICD//10//M25511 ┆ Pain in right shoulder   ┆ ["ICD10CM/M25.511"] ┆ [null]    ┆ ... │
│ LAB//51159//UNK            ┆ CD15 cells/100 cells in  ┆ ["LOINC/17117-3"]   ┆ ["51159"] ┆ ... │
│ LAB//51434//%              ┆ Other cells/100 leukocy… ┆ ["LOINC/76350-8"]   ┆ ["51434"] ┆ ... │
│ …                          ┆ …                        ┆ …                   ┆ …         ┆ ... │
└────────────────────────────┴──────────────────────────┴─────────────────────┴───────────┴─────┘
```

`itemid` is an example for an extension column that is not part of the core MEDS schema.
This is explicitly allowed for the code metadata file and validates accordingly:

```python
from meds import CodeMetadata

CodeMetadata.validate(code_tbl)
```

```console
pyarrow.Table
code: string
description: string
parent_codes: list<element: string>
  child 0, element: string
itemid: large_list<element: large_string>
  child 0, element: large_string
...
----
code: [["DIAGNOSIS//ICD//9//43820","DIAGNOSIS//ICD//10//M25511",...]]
description: [["Late effects of cerebrovascular disease","Pain in right shoulder",...]]
parent_codes: [[["ICD9CM/438.20"],["ICD10CM/M25.511"],...]]
itemid: [[[null],[null],...]]
...
```

Finally, we can look at the subject splits metadata to find out which subjects were assigned to which splits:

```python
split_tbl = pq.read_table("metadata/subject_splits.parquet")
pl.from_arrow(split_tbl)
```

```console
┌────────────┬──────────┐
│ subject_id ┆ split    │
│ ---        ┆ ---      │
│ i64        ┆ str      │
╞════════════╪══════════╡
│ 12345678   ┆ train    │
│ 12345679   ┆ train    │
│ 12345680   ┆ train    │
│ 12345681   ┆ train    │
│ 12345682   ┆ train    │
│ …          ┆ …        │
└────────────┴──────────┘
```

Note that label information is not included in the basic MIMIC-IV ETL, but you can find out more about how to create labels such as ICU mortality in the documentation of the [ACES package](https://eventstreamaces.readthedocs.io/en/latest/notebooks/examples.html).

## Springboard

Our website contains tutorials for getting started with MEDS and information about the current tools:

- [Converting to MEDS](https://medical-event-data-standard.github.io/docs/tutorial-basics/converting_to_MEDS)
- [Modeling over MEDS data](https://medical-event-data-standard.github.io/docs/tutorial-basics/modeling_over_MEDS_data)
- [Public Research Resources](https://medical-event-data-standard.github.io/docs/MEDS_datasets_and_models)<|MERGE_RESOLUTION|>--- conflicted
+++ resolved
@@ -81,27 +81,21 @@
 
 The `Data` schema describes a structure for the underlying medical data. It contains the following columns:
 
-| **Column Name** | **Conceptual Description**                                                                                                          | **Type**             | **Required** | **Nullable**                                           |
-| --------------- | ----------------------------------------------------------------------------------------------------------------------------------- | -------------------- | ------------ | ------------------------------------------------------ |
-| `subject_id`    | The ID of the subject this measurement is about.                                                                                    | `pa.int64()`         | Yes          | No                                                     |
-| `time`          | The time of the measurement.                                                                                                        | `pa.timestamp('us')` | Yes          | Yes, for static measurements                           |
-| `code`          | The primary categorical descriptor of what is being measured. E.g., the laboratory test being measured or diagnosis being recorded. | `pa.string()`        | Yes          | No                                                     |
-| `numeric_value` | Any numeric value associated with this measurement (e.g., the laboratory test result).                                              | `pa.float32()`       | No           | Yes, for measurements that do no have a numeric value. |
+1. `text_value`: The text value of the event. This field is nullable for non-text events and is overall
+    optional.
+    | **Column Name** | **Conceptual Description** | **Type** | **Required** | **Nullable** |
+    | \--------------- | ----------------------------------------------------------------------------------------------------------------------------------- | -------------------- | ------------ | ------------------------------------------------------ |
+    | `subject_id` | The ID of the subject this measurement is about. | `pa.int64()` | Yes | No |
+    | `time` | The time of the measurement. | `pa.timestamp('us')` | Yes | Yes, for static measurements |
+    | `code` | The primary categorical descriptor of what is being measured. E.g., the laboratory test being measured or diagnosis being recorded. | `pa.string()` | Yes | No |
+    | `numeric_value` | Any numeric value associated with this measurement (e.g., the laboratory test result). | `pa.float32()` | No | Yes, for measurements that do no have a numeric value. |
+    | `text_value` | Any text value associated with this measurement (e.g., the result of a text-based test, a clinical note). | `pa.string()` | No | Yes, for measurements that do not have a text value. |
 
 In addition, the `Data` schema is _open_, meaning it can contain any number of custom columns to further
 enrich observations. Examples of such columns include further ID columns such as `hadm_id` or `icustay_id` to
 uniquely identify events, additional value types such as `text_value`, and more.
 
-<<<<<<< HEAD
-1. `subject_id`: The ID of the subject this event is about.
-2. `time`: The time of the event. This field is nullable for static events.
-3. `code`: The code of the event.
-4. `numeric_value`: The numeric value of the event. This field is nullable for non-numeric events.
-5. `text_value`: The text value of the event. This field is nullable for non-text events and is overall
-    optional.
-=======
 #### Examples
->>>>>>> a4d1bfe8
 
 Once you import the schema, you can see the underlying `PyArrow` schema, though this doesn't reflect the
 optional or nullability requirements:
@@ -113,6 +107,7 @@
 time: timestamp[us]
 code: string
 numeric_value: float
+text_value: string
 
 ```
 
@@ -169,6 +164,7 @@
 ...     "subject_id": [None, 2, 3],
 ...     "code": ["A", "B", "C"],
 ...     "numeric_value": [1.0, 2.0, 3.0],
+...     "text_value": [None, None, None],
 ... }, schema=Data.schema())
 >>> Data.validate(query_tbl)
 Traceback (most recent call last):
