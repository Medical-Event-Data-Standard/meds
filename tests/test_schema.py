--- conflicted
+++ resolved
@@ -3,7 +3,16 @@
 import jsonschema
 import pyarrow as pa
 
-from meds import CodeMetadata, Data, DatasetMetadata, Label, SubjectSplit, held_out_split, train_split, tuning_split
+from meds import (
+    CodeMetadata,
+    Data,
+    DatasetMetadata,
+    Label,
+    SubjectSplit,
+    held_out_split,
+    train_split,
+    tuning_split,
+)
 
 
 def test_consistency():
@@ -67,25 +76,20 @@
     ]
     Label.validate(pa.Table.from_pylist(label_data))
 
-<<<<<<< HEAD
-    label_data = [{"subject_id": 123, "prediction_time": datetime.datetime(2020, 1, 1, 12, 0, 0), "integer_value": 4}]
-    Label.validate(pa.Table.from_pylist(label_data))
-
-    label_data = [{"subject_id": 123, "prediction_time": datetime.datetime(2020, 1, 1, 12, 0, 0), "float_value": 0.4}]
-    Label.validate(pa.Table.from_pylist(label_data))
-=======
     label_data = [
         {"subject_id": 123, "prediction_time": datetime.datetime(2020, 1, 1, 12, 0, 0), "integer_value": 4}
     ]
-    label_table = pa.Table.from_pylist(label_data, schema=label_schema)
-    assert label_table.schema.equals(label_schema), "Label schema does not match"
+    Label.validate(pa.Table.from_pylist(label_data))
 
     label_data = [
         {"subject_id": 123, "prediction_time": datetime.datetime(2020, 1, 1, 12, 0, 0), "float_value": 0.4}
     ]
-    label_table = pa.Table.from_pylist(label_data, schema=label_schema)
-    assert label_table.schema.equals(label_schema), "Label schema does not match"
->>>>>>> f273257b
+    Label.validate(pa.Table.from_pylist(label_data))
+
+    label_data = [
+        {"subject_id": 123, "prediction_time": datetime.datetime(2020, 1, 1, 12, 0, 0), "float_value": 0.4}
+    ]
+    Label.validate(pa.Table.from_pylist(label_data))
 
     label_data = [
         {
