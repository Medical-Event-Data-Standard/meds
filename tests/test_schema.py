import datetime

import jsonschema
import pyarrow as pa

from meds import (
    CodeMetadata,
    Data,
    DatasetMetadata,
    Label,
    SubjectSplit,
    held_out_split,
<<<<<<< HEAD
=======
    label_schema,
    subject_splits_schema,
>>>>>>> b910fb59
    train_split,
    tuning_split,
)


def test_consistency():
    assert Data.code_name == CodeMetadata.code_name
    assert Data.code_dtype == CodeMetadata.code_dtype
    assert Data.subject_id_name == SubjectSplit.subject_id_name
    assert Data.subject_id_dtype == SubjectSplit.subject_id_dtype
    assert Data.subject_id_name == Label.subject_id_name
    assert Data.subject_id_dtype == Label.subject_id_dtype
    assert Data.time_dtype == Label.prediction_time_dtype


def test_data_schema():
    """Test that mock data follows the data schema."""
    # Each element in the list is a row in the table
    raw_data = [
        {
            "subject_id": 123,
            "time": datetime.datetime(2020, 1, 1, 12, 0, 0),
            "code": "some_code",
            "text_value": "Example",
            "numeric_value": 10.0,
        }
    ]

    Data.validate(pa.Table.from_pylist(raw_data))


def test_code_metadata_schema():
    """Test that mock code metadata follows the schema."""
    # Each element in the list is a row in the table
    code_metadata = [
        {
            "code": "some_code",
            "description": "foo",
            "parent_codes": ["parent_codes"],
        }
    ]

    CodeMetadata.validate(pa.Table.from_pylist(code_metadata))


def test_subject_splits_schema():
    """Test that mock data follows the data schema."""
    # Each element in the list is a row in the table
    subject_splits_data = [
        {"subject_id": 123, "split": train_split},
        {"subject_id": 123, "split": tuning_split},
        {"subject_id": 123, "split": held_out_split},
        {"subject_id": 123, "split": "special"},
    ]

<<<<<<< HEAD
    SubjectSplit.validate(pa.Table.from_pylist(subject_split_data))
=======
    table = pa.Table.from_pylist(subject_splits_data, schema=subject_splits_schema)
    assert table.schema.equals(subject_splits_schema), "subject split schema does not match"
>>>>>>> b910fb59


def test_label_schema():
    """Test that mock label data follows the label schema."""
    # Each element in the list is a row in the table
    label_data = [
        {"subject_id": 123, "prediction_time": datetime.datetime(2020, 1, 1, 12, 0, 0), "boolean_value": True}
    ]
    Label.validate(pa.Table.from_pylist(label_data))

    label_data = [
        {"subject_id": 123, "prediction_time": datetime.datetime(2020, 1, 1, 12, 0, 0), "integer_value": 4}
    ]
    Label.validate(pa.Table.from_pylist(label_data))

    label_data = [
        {"subject_id": 123, "prediction_time": datetime.datetime(2020, 1, 1, 12, 0, 0), "float_value": 0.4}
    ]
    Label.validate(pa.Table.from_pylist(label_data))

    label_data = [
        {"subject_id": 123, "prediction_time": datetime.datetime(2020, 1, 1, 12, 0, 0), "float_value": 0.4}
    ]
    Label.validate(pa.Table.from_pylist(label_data))

    label_data = [
        {
            "subject_id": 123,
            "prediction_time": datetime.datetime(2020, 1, 1, 12, 0, 0),
            "categorical_value": "text",
        }
    ]
    Label.validate(pa.Table.from_pylist(label_data))


def test_dataset_metadata_schema():
    """Test that mock metadata follows dataset_metadata schema."""
    metadata = {
        "dataset_name": "Test Dataset",
        "dataset_version": "1.0",
        "etl_name": "Test ETL",
        "etl_version": "1.0",
    }

    try:
        jsonschema.validate(instance=metadata, schema=DatasetMetadata.to_json_schema())

        dataset_metadata = DatasetMetadata(**metadata)
        jsonschema.validate(instance=dataset_metadata.to_dict(), schema=DatasetMetadata.to_json_schema())
    except Exception as e:
        raise AssertionError(f"Dataset metadata does not follow schema: {e}") from e<|MERGE_RESOLUTION|>--- conflicted
+++ resolved
@@ -10,11 +10,6 @@
     Label,
     SubjectSplit,
     held_out_split,
-<<<<<<< HEAD
-=======
-    label_schema,
-    subject_splits_schema,
->>>>>>> b910fb59
     train_split,
     tuning_split,
 )
@@ -70,12 +65,7 @@
         {"subject_id": 123, "split": "special"},
     ]
 
-<<<<<<< HEAD
-    SubjectSplit.validate(pa.Table.from_pylist(subject_split_data))
-=======
-    table = pa.Table.from_pylist(subject_splits_data, schema=subject_splits_schema)
-    assert table.schema.equals(subject_splits_schema), "subject split schema does not match"
->>>>>>> b910fb59
+    SubjectSplit.validate(pa.Table.from_pylist(subject_splits_data))
 
 
 def test_label_schema():
