--- conflicted
+++ resolved
@@ -5,12 +5,8 @@
 """
 import datetime
 import os
-<<<<<<< HEAD
 from dataclasses import dataclass
-from typing import ClassVar, List, Optional
-=======
-from typing import Optional
->>>>>>> f273257b
+from typing import ClassVar
 
 from .flexible_schema import Schema, with_field_names_and_types
 
@@ -40,7 +36,7 @@
     subject_id: int
     time: datetime.datetime
     code: str
-    numeric_value: Optional[float] = None
+    numeric_value: float | None = None
 
 
 ############################################################
@@ -54,10 +50,10 @@
     allow_extra_columns: ClassVar[bool] = False
     subject_id: int
     prediction_time: datetime.datetime
-    boolean_value: Optional[bool] = None
-    integer_value: Optional[int] = None
-    float_value: Optional[float] = None
-    categorical_value: Optional[str] = None
+    boolean_value: bool | None = None
+    integer_value: int | None = None
+    float_value: float | None = None
+    categorical_value: str | None = None
 
 
 ############################################################
@@ -86,54 +82,20 @@
 
 dataset_metadata_filepath = os.path.join("metadata", "dataset.json")
 
-<<<<<<< HEAD
 
 @with_field_names_and_types
 @dataclass
 class DatasetMetadata(Schema):
-    dataset_name: Optional[str] = None
-    dataset_version: Optional[str] = None
-    etl_name: Optional[str] = None
-    etl_version: Optional[str] = None
-    meds_version: Optional[str] = None
-    created_at: Optional[datetime.datetime] = None
-    license: Optional[str] = None
-    location_uri: Optional[str] = None
-    description_uri: Optional[str] = None
-    extension_columns: Optional[List[str]] = None
-=======
-dataset_metadata_schema = {
-    "type": "object",
-    "properties": {
-        "dataset_name": {"type": "string"},  # The name of the dataset
-        "dataset_version": {"type": "string"},  # The version of the dataset
-        "etl_name": {"type": "string"},  # The name of the ETL process
-        "etl_version": {"type": "string"},  # The version of the ETL process
-        "meds_version": {"type": "string"},  # The version of the MEDS format
-        "created_at": {"type": "string"},  # The creation date in ISO 8601 format
-        "license": {"type": "string"},  # The license of the dataset
-        "location_uri": {"type": "string"},  # The URI of the dataset location
-        "description_uri": {"type": "string"},  # The URI of the dataset description
-        "extension_columns": {"type": "array", "items": {"type": "string"}},  # List of additional columns
-    },
-}
-
-# Python type for the above schema
-
-
-class DatasetMetadata(TypedDict, total=False):
-    dataset_name: NotRequired[str]  # The name of the dataset
-    dataset_version: NotRequired[str]  # The version of the dataset
-    etl_name: NotRequired[str]  # The name of the ETL process
-    etl_version: NotRequired[str]  # The version of the ETL process
-    meds_version: NotRequired[str]  # The version of the MEDS format
-    created_at: NotRequired[str]  # The creation date in ISO 8601 format
-    license: NotRequired[str]  # The license of the dataset
-    location_uri: NotRequired[str]  # The URI of the dataset location
-    description_uri: NotRequired[str]  # The URI of the dataset description
-    extension_columns: NotRequired[list[str]]
-    # List of additional columns that are not in the MEDS schema
->>>>>>> f273257b
+    dataset_name: str | None = None
+    dataset_version: str | None = None
+    etl_name: str | None = None
+    etl_version: str | None = None
+    meds_version: str | None = None
+    created_at: datetime.datetime | None = None
+    license: str | None = None
+    location_uri: str | None = None
+    description_uri: str | None = None
+    extension_columns: list[str] | None = None
 
 
 ############################################################
@@ -144,15 +106,9 @@
 code_metadata_filepath = os.path.join("metadata", "codes.parquet")
 
 
-<<<<<<< HEAD
 @with_field_names_and_types
 @dataclass
 class CodeMetadata(Schema):
     code: str
     description: str
-    parent_codes: list[str]
-=======
-CodeMetadata = TypedDict(
-    "CodeMetadata", {code_field: str, description_field: str, parent_codes_field: list[str]}, total=False
-)
->>>>>>> f273257b
+    parent_codes: list[str]